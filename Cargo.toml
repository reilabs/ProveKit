--- conflicted
+++ resolved
@@ -1,16 +1,13 @@
 [workspace]
 resolver = "2"
-<<<<<<< HEAD
-members = ["noir-r1cs", "merkle-hash-bench", "hla"]
-=======
 members = [
     "noir-r1cs",
     "merkle-hash-bench",
     "fp-rounding",
     "block-multiplier",
     "block-multiplier-sys",
+    "hla",
 ]
->>>>>>> 98e787fa
 
 [workspace.package]
 edition = "2021"
