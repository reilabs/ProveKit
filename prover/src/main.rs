//! Crate for implementing and benchmarking the protocol described in WHIR paper appendix A
use ark_std::Zero;
use itertools::izip;
use whir::{
    crypto::fields::Field256,
    whir::{
        committer::Committer,
        iopattern::WhirIOPattern,
        parameters::WhirConfig,
        prover::Prover,
        verifier::Verifier,
        statement::{Statement, StatementVerifier, Weights, VerifierWeights},
        WhirProof,
    },
    poly_utils::evals::EvaluationsList,
};
use nimue::{
    Merlin, Arthur,
    IOPattern,
    plugins::ark::{FieldReader, FieldChallenges, FieldWriter},
};
use prover::skyscraper::{
    skyscraper::SkyscraperSponge, 
    skyscraper_pow::SkyscraperPoW,
    skyscraper_for_whir::SkyscraperMerkleConfig,
};
use prover::{
    utils::*, 
    whir_utils::*, 
    sumcheck_utils::*,
};

fn main() {
<<<<<<< HEAD
    // m is equal to ceiling(log(number_of_constraints)). It is equal to the number of variables in the multilinear polynomial we are running our sumcheck on.
    let (r1cs, z) = parse_matrices_and_witness("./prover/disclose_wrencher.json");
    let num_variables = next_power_of_two(z.len());
    let whir_params= parse_args_and_return_whir_params(num_variables);
    let m = next_power_of_two(r1cs.num_constraints);
=======
    let (r1cs, z) = deserialize_r1cs_and_z("./prover/r1cs_sample_bigger.json");
    // m is equal to ceiling(log(number of variables in constraint system)). It is equal to the log of the width of the matrices.
    let m = next_power_of_two(z.len());
    // m_0 is equal to ceiling(log(number_of_constraints)). It is equal to the number of variables in the multilinear polynomial we are running our sumcheck on.
    let m_0 = next_power_of_two(r1cs.num_constraints);
    let whir_params= parse_cli_args_and_return_whir_params(m);
>>>>>>> cb130497
    
    let io = create_io_pattern(m_0, &whir_params);

    let merlin = io.to_merlin();
    let (merlin, alpha, r, last_sumcheck_val) = run_sumcheck_prover(&r1cs, &z, merlin, m_0);
    let alphas = calculate_external_row_of_r1cs_matrices(&alpha, &r1cs);
    let (proof, merlin, whir_params, io, whir_query_answer_sums) = run_whir_pcs_prover(io, z, whir_params, merlin, m, alphas);
    
    write_proof_bytes_to_file(&proof);
    write_gnark_parameters_to_file(&whir_params, &merlin, &io, sums.clone());
    
    let arthur = io.to_arthur(merlin.transcript());
    let arthur = run_sumcheck_verifier(m_0, arthur);
    run_whir_pcs_verifier(whir_params, proof, arthur, m, whir_query_answer_sums.clone());
    assert_eq!(last_sumcheck_val, (whir_query_answer_sums[0] * whir_query_answer_sums[1] - whir_query_answer_sums[2]) * calculate_eq(&r, &alpha)); 
}

fn run_sumcheck_prover(
    r1cs: &R1CS,
    z: &Vec<Field256>,
    mut merlin: Merlin<SkyscraperSponge, Field256>,
    m_0: usize,
) -> (Merlin<SkyscraperSponge, Field256>, Vec<Field256>, Vec<Field256>, Field256) {
    println!("=========================================");
    println!("Running Prover - Sumcheck");
    // let a = sum_fhat_1, b = sum_fhat_2, c = sum_fhat_3 for brevity
    let (mut a, mut b, mut c) = calculate_witness_bounds(r1cs, z);
    let mut saved_val_for_sumcheck_equality_assertion = Field256::zero();
    // r is the combination randomness from the 2nd item of the interaction phase 
    let mut r = vec![Field256::from(0); m_0];
    merlin.fill_challenge_scalars(&mut r).expect("Failed to extract challenge scalars from Merlin");
    let mut eq = calculate_evaluations_over_boolean_hypercube_for_eq(&r);
    let mut alpha = Vec::<Field256>::with_capacity(m_0);
    for _ in 0..m_0 {        
        // Here hhat_i_at_x represents hhat_i(x). hhat_i(x) is the qubic sumcheck polynomial sent by the prover.
        let mut hhat_i_at_0 = Field256::from(0);
        let mut hhat_i_at_em1 = Field256::from(0);
        let mut hhat_i_at_inf_over_x_cube = Field256::from(0);
        
        let (a0, a1) = a.split_at(a.len() / 2);
        let (b0, b1) = b.split_at(b.len() / 2);
        let (c0, c1) = c.split_at(c.len() / 2);
        let (eq0, eq1) = eq.split_at(eq.len() / 2);
        
        izip!(
            a0.iter().zip(a1),
            b0.iter().zip(b1),
            c0.iter().zip(c1),
            eq0.iter().zip(eq1)
        )
        .for_each(|(a, b, c, eq)| {
            hhat_i_at_0 += *eq.0 * (a.0 * b.0 - c.0);
            hhat_i_at_em1 += (eq.0 + eq.0 - eq.1) * ((a.0 + a.0 - a.1) * (b.0 + b.0 - b.1) - (c.0 + c.0 - c.1));
            hhat_i_at_inf_over_x_cube += (eq.1 - eq.0) * (a.1 - a.0) * (b.1 - b.0);
        });
        
        let mut hhat_i_coeffs = vec![Field256::from(0); 4];

        hhat_i_coeffs[0] = hhat_i_at_0;
        hhat_i_coeffs[2] = HALF * (saved_val_for_sumcheck_equality_assertion + hhat_i_at_em1 - hhat_i_at_0 - hhat_i_at_0 - hhat_i_at_0);
        hhat_i_coeffs[3] = hhat_i_at_inf_over_x_cube;
        hhat_i_coeffs[1] = saved_val_for_sumcheck_equality_assertion - hhat_i_coeffs[0] - hhat_i_coeffs[0] - hhat_i_coeffs[3] - hhat_i_coeffs[2];
        
        assert_eq!(saved_val_for_sumcheck_equality_assertion, hhat_i_coeffs[0] + hhat_i_coeffs[0] + hhat_i_coeffs[1] + hhat_i_coeffs[2] + hhat_i_coeffs[3]);
        
        let _ = merlin.add_scalars(&vec![hhat_i_coeffs[0], hhat_i_coeffs[1], hhat_i_coeffs[2], hhat_i_coeffs[3]]);
        let mut alpha_i_wrapped_in_vector = vec![Field256::from(0)];
        let _ = merlin.fill_challenge_scalars(&mut alpha_i_wrapped_in_vector);
        let alpha_i = alpha_i_wrapped_in_vector[0];
        alpha.push(alpha_i);
        eq = update_boolean_hypercube_values(eq, alpha_i);
        a = update_boolean_hypercube_values(a, alpha_i);
        b = update_boolean_hypercube_values(b, alpha_i);
        c = update_boolean_hypercube_values(c, alpha_i);
        saved_val_for_sumcheck_equality_assertion = eval_qubic_poly(&hhat_i_coeffs, &alpha_i);
    }
    (merlin, alpha, r, saved_val_for_sumcheck_equality_assertion)
}

fn run_whir_pcs_prover(
    io: IOPattern<SkyscraperSponge, Field256>, 
    z: Vec<Field256>, 
    params: WhirConfig<Field256, SkyscraperMerkleConfig, SkyscraperPoW>, 
    mut merlin: Merlin<SkyscraperSponge, Field256>, 
    m: usize,
    alphas: [Vec<Field256>; 3],
) -> (
    WhirProof<SkyscraperMerkleConfig, Field256>, 
    Merlin<SkyscraperSponge, Field256>,
    WhirConfig<Field256, SkyscraperMerkleConfig, SkyscraperPoW>, 
    IOPattern<SkyscraperSponge, Field256>, 
    [Field256; 3], 
) {   
    println!("=========================================");
    println!("Running Prover - Whir Commitment");
    println!("{}", params);
    
    if !params.check_pow_bits() {
        println!("WARN: More PoW bits required than specified.");
    }

    let z = pad_to_power_of_two(z);
    let poly = EvaluationsList::new(z);
    let polynomial = poly.to_coeffs();

    let committer = Committer::new(params.clone());
    let witness = committer.commit(&mut merlin, polynomial)
        .expect("WHIR prover failed to commit");

    let mut statement = Statement::<Field256>::new(m);

    let sums: [Field256; 3] = alphas.map(|alpha| {
        let weight = Weights::linear(EvaluationsList::new(pad_to_power_of_two(alpha)));
        let sum = weight.weighted_sum(&poly);
        statement.add_constraint(weight, sum);
        sum
    });

    let prover = Prover(params.clone());
    let proof = prover
        .prove(&mut merlin, &mut statement.clone(), witness)
        .expect("WHIR prover failed to generate a proof");
    
    (proof, merlin, params, io, sums)
}

fn run_sumcheck_verifier(
    m_0: usize,
    mut arthur: Arthur<SkyscraperSponge, Field256>,
) -> Arthur<SkyscraperSponge, Field256> {
    println!("=========================================");
    println!("Running Verifier - Sumcheck");
    // r is the combination randomness from the 2nd item of the interaction phase 
    let mut r = vec![Field256::from(0); m_0];
    let _ = arthur.fill_challenge_scalars(&mut r);

    let mut saved_val_for_sumcheck_equality_assertion = Field256::from(0);

    for i in 0..m_0 {
        let mut hhat_i = vec![Field256::from(0); 4];
        let mut alpha_i = vec![Field256::from(0); 1];
        let _ = arthur.fill_next_scalars(&mut hhat_i);
        let _ = arthur.fill_challenge_scalars(&mut alpha_i);
        let hhat_i_at_zero = eval_qubic_poly(&hhat_i, &Field256::from(0));
        let hhat_i_at_one = eval_qubic_poly(&hhat_i, &Field256::from(1));
        assert_eq!(saved_val_for_sumcheck_equality_assertion, hhat_i_at_zero + hhat_i_at_one);
        saved_val_for_sumcheck_equality_assertion = eval_qubic_poly(&hhat_i, &alpha_i[0]);
        println!("Verfier Sumcheck: Round {i} Completed");
    }
    arthur
}

fn run_whir_pcs_verifier(
    params: WhirConfig::<Field256, SkyscraperMerkleConfig, SkyscraperPoW>, 
    proof: WhirProof<SkyscraperMerkleConfig, Field256>,
    mut arthur: Arthur<SkyscraperSponge, Field256>,
    m: usize, 
    sums: [Field256; 3],
) { 
    println!("=========================================");
    println!("Running Verifier - Whir Commitment ");
    let mut statement_verifier= StatementVerifier::<Field256>::new(m);
    let linear_claim_weight_verifier = VerifierWeights::linear(m, None);
    statement_verifier.add_constraint(linear_claim_weight_verifier.clone(), sums[0]);
    statement_verifier.add_constraint(linear_claim_weight_verifier.clone(), sums[1]);
    statement_verifier.add_constraint(linear_claim_weight_verifier.clone(), sums[2]);
    let verifier = Verifier::new(params);
    verifier.verify(&mut arthur, &statement_verifier, &proof).expect("Whir verifier failed to verify");
}

fn create_io_pattern(m_0: usize, whir_params: &WhirConfig::<Field256, SkyscraperMerkleConfig, SkyscraperPoW>) -> IOPattern::<SkyscraperSponge, Field256>{
    IOPattern::<SkyscraperSponge, Field256>::new("🌪️")
        .add_rand(m_0)
        .add_sumcheck_polynomials(m_0)
        .commit_statement(&whir_params)
        .add_whir_proof(&whir_params)
}<|MERGE_RESOLUTION|>--- conflicted
+++ resolved
@@ -31,20 +31,12 @@
 };
 
 fn main() {
-<<<<<<< HEAD
-    // m is equal to ceiling(log(number_of_constraints)). It is equal to the number of variables in the multilinear polynomial we are running our sumcheck on.
-    let (r1cs, z) = parse_matrices_and_witness("./prover/disclose_wrencher.json");
-    let num_variables = next_power_of_two(z.len());
-    let whir_params= parse_args_and_return_whir_params(num_variables);
-    let m = next_power_of_two(r1cs.num_constraints);
-=======
     let (r1cs, z) = deserialize_r1cs_and_z("./prover/r1cs_sample_bigger.json");
     // m is equal to ceiling(log(number of variables in constraint system)). It is equal to the log of the width of the matrices.
     let m = next_power_of_two(z.len());
     // m_0 is equal to ceiling(log(number_of_constraints)). It is equal to the number of variables in the multilinear polynomial we are running our sumcheck on.
     let m_0 = next_power_of_two(r1cs.num_constraints);
     let whir_params= parse_cli_args_and_return_whir_params(m);
->>>>>>> cb130497
     
     let io = create_io_pattern(m_0, &whir_params);
 
